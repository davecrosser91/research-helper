[project]
name = "deep_researcher"
version = "0.1.0"
description = "An AI-powered research assistant for systematic literature reviews"
authors = [
    {name = "Your Name", email = "your.email@example.com"},
]
dependencies = [
<<<<<<< HEAD
    "arxiv>=2.1.3",
    "openai-agents>=0.0.6",
    "python-dotenv>=1.0.1",
    "rich>=13.9.4",
=======
    "typer>=0.9.0",
    "rich>=13.7.0",
    "arxiv>=2.1.0",
    "aiohttp>=3.9.0",
    "python-dotenv>=1.0.0",
>>>>>>> a41c4cf1
]
requires-python = ">=3.9"
readme = "README.md"
license = {text = "MIT"}

[build-system]
requires = ["pdm-backend"]
build-backend = "pdm.backend"

[tool.pdm.dev-dependencies]
test = [
    "pytest>=7.4.0",
    "pytest-asyncio>=0.21.1",
    "pytest-cov>=4.1.0",
] <|MERGE_RESOLUTION|>--- conflicted
+++ resolved
@@ -1,23 +1,17 @@
 [project]
 name = "deep_researcher"
-version = "0.1.0"
+version = "1.0.0"
 description = "An AI-powered research assistant for systematic literature reviews"
 authors = [
     {name = "Your Name", email = "your.email@example.com"},
 ]
 dependencies = [
-<<<<<<< HEAD
+    "typer>=0.9.0",
+    "rich>=13.9.4",
     "arxiv>=2.1.3",
+    "aiohttp>=3.9.0",
+    "python-dotenv>=1.0.1",
     "openai-agents>=0.0.6",
-    "python-dotenv>=1.0.1",
-    "rich>=13.9.4",
-=======
-    "typer>=0.9.0",
-    "rich>=13.7.0",
-    "arxiv>=2.1.0",
-    "aiohttp>=3.9.0",
-    "python-dotenv>=1.0.0",
->>>>>>> a41c4cf1
 ]
 requires-python = ">=3.9"
 readme = "README.md"
